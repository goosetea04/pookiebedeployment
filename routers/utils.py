from uuid import UUID
from fastapi import APIRouter, HTTPException, Request
from datetime import datetime
import io, urllib.parse, json
from fastapi.responses import StreamingResponse

from services.career_matcher import AICareerMatcher
from services.pdf_report import PDFReportGenerator
from core.firebase_client import get_db
from core.openai_client import openai_client
from core.config import settings

router = APIRouter()

matcher = AICareerMatcher()
pdf_gen = PDFReportGenerator()

@router.get("/")
async def root():
    return {
        "message": "AI-Enhanced Career Matching API - Top 3 Focus",
        "version": settings.APP_VERSION,
        "optimization": "Now focuses on top 3 job matches for efficient AI analysis",
        "features": [
            "Top 3 job match focus (efficient)",
            "AI-powered job fit summaries",
            "Personalized action plans",
            "Interview preparation insights",
            "Career story generation",
            "PDF report downloads",
            "Quick match preview",
        ],
        "endpoints": {
            "/analyze-profile-top3": "POST - AI analysis of top 3 matches (RECOMMENDED)",
            "/analyze-profile-ai": "POST - Full AI analysis of all jobs (legacy, slower)",
            "/quick-match-preview": "GET - Quick preview without AI insights",
            "/generate-job-insights": "POST - Generate AI insights for specific job",
            "/download-report/{job_name}": "GET - Download PDF report",
            "/jobs": "GET - List available job types",
            "/health": "GET - Health check",
        },
        "efficiency_note": f"Database contains {len(matcher.onet_jobs)} jobs. Top 3 analysis reduces API calls by ~80%.",
    }

@router.get("/jobs")
async def get_jobs():
    jobs_info = {}
    for job_name, job_data in matcher.onet_jobs.items():
        jobs_info[job_name] = {
            "onet_code": job_data["onet_code"],
            "required_skills": job_data["required_skills"],
            "similar_roles": job_data.get("similar_roles", []),
            "keywords": job_data.get("job_keywords", []),
            "top_work_values": sorted(job_data["work_values"].items(), key=lambda x: x[1], reverse=True)[:3],
            "top_interests": sorted(job_data["interests"].items(), key=lambda x: x[1], reverse=True)[:3],
        }
    return {
        "total_jobs": len(matcher.onet_jobs),
        "available_jobs": list(matcher.onet_jobs.keys()),
        "job_details": jobs_info,
        "ai_features": [
            "Personalized fit analysis",
            "Career development roadmap",
            "Interview preparation guide",
            "Professional narrative development",
        ],
        "recommendation": "Use /analyze-profile-top3 for efficient analysis of best matches",
    }

@router.get("/quick-match-preview")
async def get_quick_match_preview(
    name: str,
    math: int = 3,
    programming: int = 3,
    creative: int = 3,
    working_with_people: int = 3,
    leadership: int = 3,
):
    try:
        minimal_skills = {
            "math": math, "programming": programming, "creative": creative,
            "working_with_people": working_with_people, "leadership": leadership,
            "problem_solving": 3, "tech_savvy": 3, "teamwork": 3, "attention_to_detail": 3,
            "research": 3, "writing": 3, "public_speaking": 3, "networking": 3,
            "empathy": 3, "time_management": 3, "project_management": 3,
        }
        from ..models.schemas import PersonProfile
        profile = PersonProfile(
            name=name, email="preview@example.com", university="Preview",
            personality={"openness":3,"conscientiousness":3,"extraversion":3,"agreeableness":3,"neuroticism":3},
            work_values={"income":3,"impact":3,"stability":3,"variety":3,"recognition":3,"autonomy":3},
            skills=minimal_skills, interests=["investigative"], preferred_career="Preview"
        )
        top = matcher.get_top_job_matches(profile, 3)
        quick = []
        for job_name in top:
            md = matcher.calculate_job_match(profile, job_name)
            quick.append({
                "job_name": job_name,
                "overall_match": md["overall_match"],
                "skills_match": md["breakdown"]["skills_match"],
                "required_skills": md["required_skills"][:3],
            })
        return {
            "success": True,
            "message": f"Quick match preview for {name}",
            "top_matches": quick,
            "note": "This is a preview. Use /analyze-profile-top3 for full AI analysis.",
        }
    except Exception as e:
        raise HTTPException(status_code=500, detail=f"Error generating quick preview: {str(e)}")

@router.get("/download-report/{job_name}")
async def download_career_report(job_name: str, analysis_data: str):
    try:
        decoded = urllib.parse.unquote(analysis_data)
        analysis_dict = json.loads(decoded)
        pdf_buffer = pdf_gen.generate_pdf_report(analysis_dict, job_name)
        return StreamingResponse(
            io.BytesIO(pdf_buffer.read()),
            media_type="application/pdf",
            headers={"Content-Disposition": f"attachment; filename=career_report_{job_name.replace(' ','_')}.pdf"},
        )
    except Exception as e:
        raise HTTPException(status_code=500, detail=f"Error generating PDF report: {str(e)}")

@router.get("/health")
async def health_check():
    ai_status = "available"
    fb_status = "available"
    try:
        _ = openai_client.chat(model="gpt-4o-mini", messages=[{"role": "user", "content": "test"}], max_tokens=1)
        ai_status = "connected"
    except Exception:
        ai_status = "unavailable"

    try:
        db = get_db()
        # cheap read to verify
        _ = db.collection("_health").document("_ping").get()
        fb_status = "connected"
    except Exception:
        fb_status = "unavailable"

    return {
        "status": "healthy" if ai_status=="connected" else "degraded",
        "ai_service": ai_status,
        "firebase": fb_status,
        "total_jobs_in_database": len(matcher.onet_jobs),
        "optimization": "Top 3 matching active",
        "timestamp": datetime.now().isoformat(),
        "version": settings.APP_VERSION,
    }
<<<<<<< HEAD
=======



@router.post("/feedback")
async def inject_feedback(request: Request):
    try:
        data = await request.json()

        # Validate required fields
        required_fields = ["rating", "comment", "wantsUpdates"]
        for field in required_fields:
            if field not in data:
                raise HTTPException(status_code=400, detail=f"Missing field: {field}")

        # Connect to Firestore
        db = get_db()
        feedback_collection = db.collection("feedback")

        # Prepare document data
        feedback_data = {
            "rating": data.get("rating"),
            "comment": data.get("comment"),
            "wantsUpdates": data.get("wantsUpdates", False),
            "name": data.get("name") or None,
            "email": data.get("email") or None,
            "university": data.get("university") or None,
            "location": data.get("city") or None,
            "timestamp": datetime.now(datetime.timezone.utc)
        }

        # Add to Firestore
        feedback_collection.add(feedback_data)

        return {"status": "success", "message": "Feedback stored successfully."}

    except Exception as e:
        print("Error saving feedback:", e)
        raise HTTPException(status_code=500, detail="Failed to store feedback.")
>>>>>>> cb002732
<|MERGE_RESOLUTION|>--- conflicted
+++ resolved
@@ -151,10 +151,6 @@
         "timestamp": datetime.now().isoformat(),
         "version": settings.APP_VERSION,
     }
-<<<<<<< HEAD
-=======
-
-
 
 @router.post("/feedback")
 async def inject_feedback(request: Request):
@@ -190,5 +186,4 @@
 
     except Exception as e:
         print("Error saving feedback:", e)
-        raise HTTPException(status_code=500, detail="Failed to store feedback.")
->>>>>>> cb002732
+        raise HTTPException(status_code=500, detail="Failed to store feedback.")